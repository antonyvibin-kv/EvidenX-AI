from pydantic import BaseModel
from typing import Optional, List ,Union
from datetime import datetime


class CaseInfo(BaseModel):
    """Schema for case information stored in JSON column."""
    firNumber: str
    title: str
    summary: str
    petitioner: str
    accused: str
    investigatingOfficer: str
    registeredDate: str
    status: str
    visibility: str
    location: str


class MediaInfo(BaseModel):
    """Schema for media information in case response."""
    id: str
    type: str
    url: str
    title: str
    description: str
    fileSize: Optional[str] = None
    format: Optional[str] = None
    uploadDate: Optional[str] = None
    duration: Optional[str] = None
    transcript: Optional[str] = None
    speakers: Optional[int] = None
    confidence: Optional[int] = None
    resolution: Optional[str] = None
    fps: Optional[int] = None
    thumbnail: Optional[str] = None
    camera: Optional[str] = None
    location: Optional[str] = None
    pages: Optional[int] = None
    author: Optional[str] = None


class EvidenceInfo(BaseModel):
    """Schema for evidence information in case response."""
    id: str
    caseId: str
    type: str
    name: str
    description: str
    uploadDate: str
    fileSize: str
    tags: List[str]
    duration: Optional[str] = None
    thumbnail: Optional[str] = None
    url: Optional[str] = None
    transcript: Optional[str] = None
    created_at: Optional[datetime] = None
    updated_at: Optional[datetime] = None


class AudioComparisonWitness(BaseModel):
    """Schema for witness information in audio comparison."""
    id: str
    witnessName: str
    witnessImage: str
    audioId: str
    summary: str
    transcript: str
    contradictions: List[str]
    similarities: List[str]
    grayAreas: List[str]


class DetailedAnalysis(BaseModel):
    """Schema for detailed analysis of audio comparison."""
    topic: str
    witness1: str
    witness2: str
    status: str  # "contradiction", "similarity", "gray_area"
    details: str


class AudioComparisonInfo(BaseModel):
    """Schema for audio comparison information in case response."""
    id: str
    caseId: str
    mediaId1: str
    mediaId2: str
    witnesses: List[AudioComparisonWitness]
    detailedAnalysis: List[DetailedAnalysis]
    created_at: Optional[datetime] = None
    updated_at: Optional[datetime] = None


class CaseResponse(BaseModel):
    """Schema for case response with flattened structure."""
    id: str
    firNumber: str
    title: str
    summary: str
    petitioner: str
    accused: str
    investigatingOfficer: str
    registeredDate: str
    status: str
    visibility: str
    location: str
<<<<<<< HEAD
    evidence: Optional[List[EvidenceInfo]] = None
=======
    media: Optional[List[MediaInfo]] = None
    evidence: Optional[List[Union[MediaInfo, EvidenceInfo]]] = None
>>>>>>> b5d85d33
    audioComparisons: Optional[List[AudioComparisonInfo]] = None
    created_at: Optional[datetime] = None
    updated_at: Optional[datetime] = None
    
    class Config:
        from_attributes = True


class CaseCreate(BaseModel):
    """Schema for creating a new case."""
    id: str
    case_info: CaseInfo


class CaseUpdate(BaseModel):
    """Schema for updating a case."""
    case_info: Optional[CaseInfo] = None<|MERGE_RESOLUTION|>--- conflicted
+++ resolved
@@ -105,12 +105,7 @@
     status: str
     visibility: str
     location: str
-<<<<<<< HEAD
     evidence: Optional[List[EvidenceInfo]] = None
-=======
-    media: Optional[List[MediaInfo]] = None
-    evidence: Optional[List[Union[MediaInfo, EvidenceInfo]]] = None
->>>>>>> b5d85d33
     audioComparisons: Optional[List[AudioComparisonInfo]] = None
     created_at: Optional[datetime] = None
     updated_at: Optional[datetime] = None
