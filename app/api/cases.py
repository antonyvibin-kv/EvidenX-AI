from fastapi import APIRouter, HTTPException, status
from app.schemas.case import CaseResponse, CaseCreate, CaseUpdate, EvidenceInfo, AudioComparisonInfo
from app.core.database import supabase_client
import logging

logger = logging.getLogger(__name__)
router = APIRouter()


async def get_evidence_for_case(case_id: str) -> list[EvidenceInfo]:
    """Get evidence information for a specific case, merged with media data."""
    try:
        client = supabase_client.get_client()
        
        # Fetch evidence data
        evidence_response = client.table("evidence").select("*").eq("case_id", case_id).order("created_at", desc=True).execute()
        
        # Fetch media data
        media_response = client.table("media").select("*").eq("case_id", case_id).order("created_at", desc=True).execute()
        
        # Create a mapping of media by type for matching
        media_by_type = {}
        for media_data in media_response.data:
            media_info = media_data["media_info"]
            media_type = media_info.get("type", "unknown")
            if media_type not in media_by_type:
                media_by_type[media_type] = []
            media_by_type[media_type].append({
                "url": media_info.get("url"),
                "transcript": media_info.get("transcript"),
                "duration": media_info.get("duration")
            })
        
        evidence_list = []
        for evidence_data in evidence_response.data:
            evidence_info = evidence_data["evidence_info"]
            evidence_type = evidence_info["type"]
            
            # Find matching media for this evidence type
            matching_media = None
            if evidence_type in media_by_type and media_by_type[evidence_type]:
                # Use the first matching media item
                matching_media = media_by_type[evidence_type][0]
            
            evidence_list.append(EvidenceInfo(
                id=evidence_data["id"],
                caseId=evidence_data["case_id"],
                type=evidence_type,
                name=evidence_info["name"],
                description=evidence_info["description"],
                uploadDate=evidence_info["uploadDate"],
                fileSize=evidence_info["fileSize"],
                tags=evidence_info["tags"],
                duration=evidence_info.get("duration") or (matching_media.get("duration") if matching_media else None),
                thumbnail=evidence_info.get("thumbnail"),
                url=matching_media.get("url") if matching_media else None,
                transcript=matching_media.get("transcript") if matching_media else None,
                created_at=evidence_data.get("created_at"),
                updated_at=evidence_data.get("updated_at")
            ))
        
        return evidence_list
        
    except Exception as e:
        logger.error(f"Error fetching evidence for case {case_id}: {e}")
        return []


async def get_audio_comparisons_for_case(case_id: str) -> list[AudioComparisonInfo]:
    """Get audio comparison information for a specific case."""
    try:
        client = supabase_client.get_client()
        
        response = client.table("case_audio_comparison").select("*").eq("case_id", case_id).order("created_at", desc=True).execute()
        
        comparisons_list = []
        for comparison_data in response.data:
            comparisons_list.append(AudioComparisonInfo(
                id=comparison_data["id"],
                caseId=comparison_data["case_id"],
                mediaId1=comparison_data["media_id1"],
                mediaId2=comparison_data["media_id2"],
                witnesses=comparison_data["witnesses"],
                detailedAnalysis=comparison_data["detailed_analysis"],
                created_at=comparison_data.get("created_at"),
                updated_at=comparison_data.get("updated_at")
            ))
        
        return comparisons_list
        
    except Exception as e:
        logger.error(f"Error fetching audio comparisons for case {case_id}: {e}")
        return []


@router.get("/", response_model=list[CaseResponse])
async def get_cases():
    """Get all cases."""
    try:
        client = supabase_client.get_client()
        
        response = client.table("cases").select("*").execute()
        
        cases = []
        for case_data in response.data:
            case_info = case_data["case_info"]
            
            # Get evidence (with merged media data) and audio comparisons for this case
            evidence = await get_evidence_for_case(case_data["id"])
            audio_comparisons = await get_audio_comparisons_for_case(case_data["id"])
            combined_media = media + evidence
            
            cases.append(CaseResponse(
                id=case_data["id"],
                firNumber=case_info["firNumber"],
                title=case_info["title"],
                summary=case_info["summary"],
                petitioner=case_info["petitioner"],
                accused=case_info["accused"],
                investigatingOfficer=case_info["investigatingOfficer"],
                registeredDate=case_info["registeredDate"],
                status=case_info["status"],
                visibility=case_info["visibility"],
                location=case_info["location"],
<<<<<<< HEAD
                evidence=evidence,
=======
                evidence=combined_media,
>>>>>>> b5d85d33
                audioComparisons=audio_comparisons,
                created_at=case_data.get("created_at"),
                updated_at=case_data.get("updated_at")
            ))
        
        return cases
        
    except Exception as e:
        logger.error(f"Error fetching cases: {e}")
        raise HTTPException(
            status_code=status.HTTP_500_INTERNAL_SERVER_ERROR,
            detail="Failed to fetch cases"
        )


@router.get("/{case_id}", response_model=CaseResponse)
async def get_case_by_id(case_id: str):
    """Get a specific case by ID."""
    try:
        client = supabase_client.get_client()
        
        response = client.table("cases").select("*").eq("id", case_id).execute()
        
        if not response.data:
            raise HTTPException(
                status_code=status.HTTP_404_NOT_FOUND,
                detail="Case not found"
            )
        
        case_data = response.data[0]
        case_info = case_data["case_info"]
        
        # Get evidence (with merged media data) and audio comparisons for this case
        evidence = await get_evidence_for_case(case_data["id"])
        audio_comparisons = await get_audio_comparisons_for_case(case_data["id"])
        media_evidence = media + evidence
      
        
        print(f"Media: ------------------")
        print(media)
        print(f"Evidence: ------------------")
        print(evidence)
        print(f"Media Evidence: ------------------")
        print(media_evidence)
        
        return CaseResponse(
            id=case_data["id"],
            firNumber=case_info["firNumber"],
            title=case_info["title"],
            summary=case_info["summary"],
            petitioner=case_info["petitioner"],
            accused=case_info["accused"],
            investigatingOfficer=case_info["investigatingOfficer"],
            registeredDate=case_info["registeredDate"],
            status=case_info["status"],
            visibility=case_info["visibility"],
            location=case_info["location"],
<<<<<<< HEAD
            evidence=evidence,
=======
            evidence=media_evidence,
>>>>>>> b5d85d33
            audioComparisons=audio_comparisons,
            created_at=case_data.get("created_at"),
            updated_at=case_data.get("updated_at")
        )
        
    except HTTPException:
        raise
    except Exception as e:
        logger.error(f"Error fetching case {case_id}: {e}")
        raise HTTPException(
            status_code=status.HTTP_500_INTERNAL_SERVER_ERROR,
            detail="Failed to fetch case"
        )


@router.post("/", response_model=CaseResponse)
async def create_case(case_create: CaseCreate):
    """Create a new case."""
    try:
        client = supabase_client.get_client()
        
        # Check if case with this ID already exists
        existing_response = client.table("cases").select("id").eq("id", case_create.id).execute()
        if existing_response.data:
            raise HTTPException(
                status_code=status.HTTP_400_BAD_REQUEST,
                detail="Case with this ID already exists"
            )
        
        # Insert new case
        response = client.table("cases").insert({
            "id": case_create.id,
            "case_info": case_create.case_info.dict()
        }).execute()
        
        if not response.data:
            raise HTTPException(
                status_code=status.HTTP_500_INTERNAL_SERVER_ERROR,
                detail="Failed to create case"
            )
        
        case_data = response.data[0]
        case_info = case_data["case_info"]
        
        return CaseResponse(
            id=case_data["id"],
            firNumber=case_info["firNumber"],
            title=case_info["title"],
            summary=case_info["summary"],
            petitioner=case_info["petitioner"],
            accused=case_info["accused"],
            investigatingOfficer=case_info["investigatingOfficer"],
            registeredDate=case_info["registeredDate"],
            status=case_info["status"],
            visibility=case_info["visibility"],
            location=case_info["location"],
            created_at=case_data.get("created_at"),
            updated_at=case_data.get("updated_at")
        )
        
    except HTTPException:
        raise
    except Exception as e:
        logger.error(f"Error creating case: {e}")
        raise HTTPException(
            status_code=status.HTTP_500_INTERNAL_SERVER_ERROR,
            detail="Failed to create case"
        )


@router.put("/{case_id}", response_model=CaseResponse)
async def update_case(
    case_id: str, 
    case_update: CaseUpdate
):
    """Update a case."""
    try:
        client = supabase_client.get_client()
        
        # Check if case exists
        existing_response = client.table("cases").select("*").eq("id", case_id).execute()
        if not existing_response.data:
            raise HTTPException(
                status_code=status.HTTP_404_NOT_FOUND,
                detail="Case not found"
            )
        
        # Prepare update data
        update_data = {}
        if case_update.case_info:
            update_data["case_info"] = case_update.case_info.dict()
        
        if not update_data:
            raise HTTPException(
                status_code=status.HTTP_400_BAD_REQUEST,
                detail="No fields to update"
            )
        
        # Update case
        response = client.table("cases").update(update_data).eq("id", case_id).execute()
        
        if not response.data:
            raise HTTPException(
                status_code=status.HTTP_404_NOT_FOUND,
                detail="Case not found"
            )
        
        case_data = response.data[0]
        case_info = case_data["case_info"]
        
        return CaseResponse(
            id=case_data["id"],
            firNumber=case_info["firNumber"],
            title=case_info["title"],
            summary=case_info["summary"],
            petitioner=case_info["petitioner"],
            accused=case_info["accused"],
            investigatingOfficer=case_info["investigatingOfficer"],
            registeredDate=case_info["registeredDate"],
            status=case_info["status"],
            visibility=case_info["visibility"],
            location=case_info["location"],
            created_at=case_data.get("created_at"),
            updated_at=case_data.get("updated_at")
        )
        
    except HTTPException:
        raise
    except Exception as e:
        logger.error(f"Error updating case {case_id}: {e}")
        raise HTTPException(
            status_code=status.HTTP_500_INTERNAL_SERVER_ERROR,
            detail="Failed to update case"
        )


@router.delete("/{case_id}")
async def delete_case(case_id: str):
    """Delete a case."""
    try:
        client = supabase_client.get_client()
        
        response = client.table("cases").delete().eq("id", case_id).execute()
        
        if not response.data:
            raise HTTPException(
                status_code=status.HTTP_404_NOT_FOUND,
                detail="Case not found"
            )
        
        return {"message": "Case deleted successfully"}
        
    except HTTPException:
        raise
    except Exception as e:
        logger.error(f"Error deleting case {case_id}: {e}")
        raise HTTPException(
            status_code=status.HTTP_500_INTERNAL_SERVER_ERROR,
            detail="Failed to delete case"
        )<|MERGE_RESOLUTION|>--- conflicted
+++ resolved
@@ -122,11 +122,7 @@
                 status=case_info["status"],
                 visibility=case_info["visibility"],
                 location=case_info["location"],
-<<<<<<< HEAD
                 evidence=evidence,
-=======
-                evidence=combined_media,
->>>>>>> b5d85d33
                 audioComparisons=audio_comparisons,
                 created_at=case_data.get("created_at"),
                 updated_at=case_data.get("updated_at")
@@ -184,11 +180,7 @@
             status=case_info["status"],
             visibility=case_info["visibility"],
             location=case_info["location"],
-<<<<<<< HEAD
             evidence=evidence,
-=======
-            evidence=media_evidence,
->>>>>>> b5d85d33
             audioComparisons=audio_comparisons,
             created_at=case_data.get("created_at"),
             updated_at=case_data.get("updated_at")
